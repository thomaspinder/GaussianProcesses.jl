--- conflicted
+++ resolved
@@ -9,15 +9,10 @@
 # Functions that should be available to package
 # users should be explicitly exported here
 
-<<<<<<< HEAD
-export GP, GPE, GPMC, predict,
-     Kernel, SumKernel, ProdKernel, Masked, FixedKern, fix, Noise, Const, SE, SEIso, SEArd, Periodic, Poly, RQ, RQIso, RQArd, Lin, LinIso, LinArd, Mat, Mat12Iso, Mat12Ard, Mat32Iso, Mat32Ard, Mat52Iso, Mat52Ard, #kernel functions
+export GPBase, GP, GPE, GPMC, predictF, predictY, Kernel, SumKernel, ProdKernel, Masked, FixedKern, fix, Noise, Const, SE, SEIso, SEArd, Periodic, Poly, RQ, RQIso, RQArd, Lin, LinIso, LinArd, Matern, Mat12Iso, Mat12Ard, Mat32Iso, Mat32Ard, Mat52Iso, Mat52Ard, #kernel functions
     MeanZero, MeanConst, MeanLin, MeanPoly, SumMean, ProdMean, #mean functions
     GaussLik, BernLik, ExpLik, StuTLik, PoisLik, BinLik, predict_obs, #likelihood functions
     mcmc, optimize!                                           #inference functions
-=======
-export GP, predict, SumKernel, ProdKernel, Masked, FixedKern, fix, Noise, Kernel, SE, SEIso, SEArd, Periodic, Poly, RQ, RQIso, RQArd, Lin, LinIso, LinArd, Matern, Mat12Iso, Mat12Ard, Mat32Iso, Mat32Ard, Mat52Iso, Mat52Ard, MeanZero, MeanConst, MeanLin, MeanPoly, SumMean, ProdMean, optimize!
->>>>>>> 653e8aa3
 
 typealias MatF64 AbstractMatrix{Float64}
 typealias VecF64 AbstractVector{Float64}

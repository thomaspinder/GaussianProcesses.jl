--- conflicted
+++ resolved
@@ -29,31 +29,4 @@
 metric(mat::Mat12Ard) = WeightedEuclidean(mat.iℓ2)
 cov(mat::Mat12Ard, r::Float64) = mat.σ2*exp(-r)
 
-<<<<<<< HEAD
-function grad_kern(mat::Mat12Ard, x::Vector{Float64}, y::Vector{Float64})
-    r = distance(mat, x, y)
-    exp_r = exp(-r)
-    wdiff = ((x-y)./mat.ℓ).^2
-    
-    g1 = (mat.σ2*wdiff*exp_r)/r
-    g2 = 2.0*mat.σ2*exp_r
-    
-    return [g1; g2]
-end
-
-function grad_stack!(stack::AbstractArray, X::Matrix{Float64}, mat::Mat12Ard)
-    d = size(X,1)
-    R = distance(mat,X)
-    stack[:,:,d+1] = crossKern(X, mat)
-    ck = view(stack, :, :, d+1)
-    for i in 1:d
-        grad_ls = view(stack, :, :, i)
-        pairwise!(grad_ls, WeightedSqEuclidean([1.0/mat.ℓ[i]^2]), view(X, i, :))
-        map!(*, grad_ls, grad_ls, ck./R)
-    end
-    stack[:,:, d+1] = 2.0 * ck
-    return stack
-end
-=======
-dk_dll(mat::Mat12Ard, r::Float64, wdiffp::Float64) = wdiffp/r*cov(mat,r)
->>>>>>> 6285ec47
+dk_dll(mat::Mat12Ard, r::Float64, wdiffp::Float64) = wdiffp/r*cov(mat,r)
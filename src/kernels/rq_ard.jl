--- conflicted
+++ resolved
@@ -38,18 +38,10 @@
     wdiff = ((x-y).^2)./rq.ℓ2
     dxy2  = sum(wdiff)
     part  = (1+0.5*dxy2/rq.α)
-    
-<<<<<<< HEAD
+
     g1   = rq.σ2*wdiff*part^(-rq.α-1)
     g2   = 2.0*rq.σ2*part^(-rq.α)
     g3   = rq.σ2*part^(-rq.α)*(0.5*dxy2/part-rq.α*log(part))*rq.α
-=======
-    g1   = rq.σ2*wdiff*(1+0.5*dxy2/rq.α)^(-rq.α-1)
-    g2 = 2.0*rq.σ2*(1+0.5*dxy2/rq.α)^(-rq.α)
-    
-    part     = (1+0.5*dxy2/rq.α)
-    g3 = rq.σ2*part^(-rq.α)*(0.5*dxy2/part-rq.α*log(part))*rq.α
->>>>>>> 9c0f7483
     return [g1; g2; g3]
 end
 

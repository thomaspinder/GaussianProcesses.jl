# Matern 5/2 ARD covariance Function

@doc """
# Description
Constructor for the ARD Matern 5/2 kernel (covariance)

k(x,x') = σ²(1+√3*d/L + 5d²/3L²)exp(-√5*d/L), where d = |x-x'| and L = diag(ℓ₁,ℓ₂,...)
# Arguments:
* `ll::Vector{Float64}`: Log of the length scale ℓ
* `lσ::Float64`: Log of the signal standard deviation σ
""" ->
type Mat52Ard <: MaternARD
    iℓ2::Vector{Float64}   # Log of Length scale 
    σ2::Float64           # Log of signal std
    Mat52Ard(ll::Vector{Float64}, lσ::Float64) = new(exp(-2.0*ll), exp(2.0*lσ))
end

function set_params!(mat::Mat52Ard, hyp::Vector{Float64})
    length(hyp) == num_params(mat) || throw(ArgumentError("Mat52 kernel only has $(num_params(mat)) parameters"))
    d = length(mat.iℓ2)
    mat.iℓ2 = exp(-2.0*hyp[1:d])
    mat.σ2 = exp(2.0*hyp[d+1])
end

get_params(mat::Mat52Ard) = [-log(mat.iℓ2)/2.0; log(mat.σ2)/2.0]
get_param_names(mat::Mat52Ard) = [get_param_names(mat.iℓ2, :ll); :lσ]
num_params(mat::Mat52Ard) = length(mat.iℓ2) + 1

metric(mat::Mat52Ard) = WeightedEuclidean(mat.iℓ2)
cov(mat::Mat52Ard, r::Float64) = mat.σ2*(1+sqrt(5)*r+5/3*r^2)*exp(-sqrt(5)*r)

<<<<<<< HEAD
function grad_kern(mat::Mat52Ard, x::Vector{Float64}, y::Vector{Float64})
    r = distance(mat,x,y)
    exp_r = exp(-sqrt(5)*r)
    wdiff = abs(x-y)./mat.ℓ
    
    g1 = mat.σ2.*((5*wdiff.^2).*(1+sqrt(5).*wdiff)/3).*exp_r #dK_d(log ℓ)
    g2 = 2.0*mat.σ2*(1+sqrt(5)*r+5/3*r^2)*exp_r              #dK_d(log σ)
    
    return [g1; g2]
end

# function grad_stack!(stack::AbstractArray, X::Matrix{Float64}, mat::Mat52Ard)
#     d = size(X,1)
#     R = distance(mat,X)
#     exp_R = exp(-sqrt(5)*R)
#     stack[:,:,d+1] = crossKern(X, mat)
#     ck = view(stack, :, :, d+1)
#     for i in 1:d
#         grad_ls = view(stack, :, :, i)
#         pairwise!(grad_ls, WeightedCityblock([1.0/mat.ℓ[i]]), view(X, i, :))
#         grad_ls = mat.σ2 .* (5.0* grad_ls.^2) .* ((1.0 + sqrt(5) .* grad_ls)./3.0) .* exp_R 
#     end
#     stack[:,:, d+1] = 2.0 * ck
#     return stack
# end
=======
dk_dll(mat::Mat52Ard, r::Float64, wdiffp::Float64) = mat.σ2*(5/3)*(1+sqrt(5)*r)*exp(-sqrt(5)*r).*wdiffp
>>>>>>> 6285ec47
<|MERGE_RESOLUTION|>--- conflicted
+++ resolved
@@ -29,32 +29,4 @@
 metric(mat::Mat52Ard) = WeightedEuclidean(mat.iℓ2)
 cov(mat::Mat52Ard, r::Float64) = mat.σ2*(1+sqrt(5)*r+5/3*r^2)*exp(-sqrt(5)*r)
 
-<<<<<<< HEAD
-function grad_kern(mat::Mat52Ard, x::Vector{Float64}, y::Vector{Float64})
-    r = distance(mat,x,y)
-    exp_r = exp(-sqrt(5)*r)
-    wdiff = abs(x-y)./mat.ℓ
-    
-    g1 = mat.σ2.*((5*wdiff.^2).*(1+sqrt(5).*wdiff)/3).*exp_r #dK_d(log ℓ)
-    g2 = 2.0*mat.σ2*(1+sqrt(5)*r+5/3*r^2)*exp_r              #dK_d(log σ)
-    
-    return [g1; g2]
-end
-
-# function grad_stack!(stack::AbstractArray, X::Matrix{Float64}, mat::Mat52Ard)
-#     d = size(X,1)
-#     R = distance(mat,X)
-#     exp_R = exp(-sqrt(5)*R)
-#     stack[:,:,d+1] = crossKern(X, mat)
-#     ck = view(stack, :, :, d+1)
-#     for i in 1:d
-#         grad_ls = view(stack, :, :, i)
-#         pairwise!(grad_ls, WeightedCityblock([1.0/mat.ℓ[i]]), view(X, i, :))
-#         grad_ls = mat.σ2 .* (5.0* grad_ls.^2) .* ((1.0 + sqrt(5) .* grad_ls)./3.0) .* exp_R 
-#     end
-#     stack[:,:, d+1] = 2.0 * ck
-#     return stack
-# end
-=======
-dk_dll(mat::Mat52Ard, r::Float64, wdiffp::Float64) = mat.σ2*(5/3)*(1+sqrt(5)*r)*exp(-sqrt(5)*r).*wdiffp
->>>>>>> 6285ec47
+dk_dll(mat::Mat52Ard, r::Float64, wdiffp::Float64) = mat.σ2*(5/3)*(1+sqrt(5)*r)*exp(-sqrt(5)*r).*wdiffp
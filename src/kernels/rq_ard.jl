# Rational Quadratic ARD Covariance Function 

@doc """
# Description
Constructor for the ARD Rational Quadratic kernel (covariance)

k(x,x') = σ²(1+(x-x')ᵀL⁻²(x-x')/2α)^{-α}, where L = diag(ℓ₁,ℓ₂,...)
# Arguments:
* `ll::Vector{Float64}`: Log of length scale ℓ
* `lσ::Float64`        : Log of the signal standard deviation σ
* `lα::Float64`        : Log of shape parameter α
""" ->
type RQArd <: StationaryARD
    iℓ2::Vector{Float64}      # Inverse squared Length scale
    σ2::Float64              # Signal std
    α::Float64               # Shape parameter
    RQArd(ll::Vector{Float64}, lσ::Float64, lα::Float64) = new(exp(-2.0*ll), exp(2.0*lσ), exp(lα))
end

function set_params!(rq::RQArd, hyp::Vector{Float64})
    length(hyp) == num_params(rq) || throw(ArgumentError("RQArd kernel has $(num_params(rq_ard)) parameters"))
    d = length(rq.iℓ2)
    rq.iℓ2 = exp(-2.0*hyp[1:d])
    rq.σ2 = exp(2.0*hyp[d+1])
    rq.α = exp(hyp[d+2])
end

get_params(rq::RQArd) = [-log(rq.iℓ2)/2.0; log(rq.σ2)/2.0; log(rq.α)]
get_param_names(rq::RQArd) = [get_param_names(rq.iℓ2, :ll); :lσ; :lα]
num_params(rq::RQArd) = length(rq.iℓ2) + 2

metric(rq::RQArd) = WeightedSqEuclidean(rq.iℓ2)
cov(rq::RQArd,r::Float64) = rq.σ2*(1+0.5*r/rq.α)^(-rq.α)

<<<<<<< HEAD
function grad_kern(rq::RQArd, x::Vector{Float64}, y::Vector{Float64})
    wdiff = ((x-y).^2)./rq.ℓ2
    dxy2  = sum(wdiff)
    part  = (1+0.5*dxy2/rq.α)

    g1   = rq.σ2*wdiff*part^(-rq.α-1)
    g2   = 2.0*rq.σ2*part^(-rq.α)
    g3   = rq.σ2*part^(-rq.α)*(0.5*dxy2/part-rq.α*log(part))*rq.α
    return [g1; g2; g3]
end

# function grad_stack!(stack::AbstractArray, X::Matrix{Float64}, rq::RQArd)
#     d = size(X,1)
#     R = distance(rq,X)
#     part  = (1+0.5*R/rq.α)
    
#     stack[:,:,d+1] = crossKern(X, rq)
#     ck = view(stack, :, :, d+1)

#     for i in 1:d
#         grad_ls = view(stack, :, :, i)
#         pairwise!(grad_ls, WeightedSqEuclidean([1.0/rq.ℓ2[i]]), view(X, i, :))
#         map!(*, grad_ls, grad_ls, ck./part)
#     end
#     stack[:,:, d+1] = 2.0 * ck
#     stack[:,:, d+2] = ck.*(0.5*R./part-rq.α*log(part))*rq.α
#     return stack
# end
=======
@inline dk_dll(rq::RQArd, r::Float64, wdiffp::Float64) = rq.σ2*wdiffp*(1.0+0.5*r/rq.α)^(-rq.α-1.0)
@inline function dk_dlα(rq::RQArd, r::Float64)
    part  = (1+0.5*r/rq.α)
    return rq.σ2*part^(-rq.α)*(0.5*r/part-rq.α*log(part))
end
@inline function dKij_dθp{M<:MatF64}(rq::RQArd, X::M, i::Int, j::Int, p::Int, dim::Int)
    if p <= dim
        return dk_dll(rq, distij(metric(rq),X,i,j,dim), distijk(metric(rq),X,i,j,p))
    elseif p==dim+1
        return dk_dlσ(rq, distij(metric(rq),X,i,j,dim))
    else
        return dk_dlα(rq, distij(metric(rq),X,i,j,dim))
    end
end
@inline function dKij_dθp{M<:MatF64}(rq::RQArd, X::M, data::StationaryARDData, i::Int, j::Int, p::Int, dim::Int)
    return dKij_dθp(rq,X,i,j,p,dim)
end
>>>>>>> 6285ec47
<|MERGE_RESOLUTION|>--- conflicted
+++ resolved
@@ -32,36 +32,6 @@
 metric(rq::RQArd) = WeightedSqEuclidean(rq.iℓ2)
 cov(rq::RQArd,r::Float64) = rq.σ2*(1+0.5*r/rq.α)^(-rq.α)
 
-<<<<<<< HEAD
-function grad_kern(rq::RQArd, x::Vector{Float64}, y::Vector{Float64})
-    wdiff = ((x-y).^2)./rq.ℓ2
-    dxy2  = sum(wdiff)
-    part  = (1+0.5*dxy2/rq.α)
-
-    g1   = rq.σ2*wdiff*part^(-rq.α-1)
-    g2   = 2.0*rq.σ2*part^(-rq.α)
-    g3   = rq.σ2*part^(-rq.α)*(0.5*dxy2/part-rq.α*log(part))*rq.α
-    return [g1; g2; g3]
-end
-
-# function grad_stack!(stack::AbstractArray, X::Matrix{Float64}, rq::RQArd)
-#     d = size(X,1)
-#     R = distance(rq,X)
-#     part  = (1+0.5*R/rq.α)
-    
-#     stack[:,:,d+1] = crossKern(X, rq)
-#     ck = view(stack, :, :, d+1)
-
-#     for i in 1:d
-#         grad_ls = view(stack, :, :, i)
-#         pairwise!(grad_ls, WeightedSqEuclidean([1.0/rq.ℓ2[i]]), view(X, i, :))
-#         map!(*, grad_ls, grad_ls, ck./part)
-#     end
-#     stack[:,:, d+1] = 2.0 * ck
-#     stack[:,:, d+2] = ck.*(0.5*R./part-rq.α*log(part))*rq.α
-#     return stack
-# end
-=======
 @inline dk_dll(rq::RQArd, r::Float64, wdiffp::Float64) = rq.σ2*wdiffp*(1.0+0.5*r/rq.α)^(-rq.α-1.0)
 @inline function dk_dlα(rq::RQArd, r::Float64)
     part  = (1+0.5*r/rq.α)
@@ -78,5 +48,4 @@
 end
 @inline function dKij_dθp{M<:MatF64}(rq::RQArd, X::M, data::StationaryARDData, i::Int, j::Int, p::Int, dim::Int)
     return dKij_dθp(rq,X,i,j,p,dim)
-end
->>>>>>> 6285ec47
+end
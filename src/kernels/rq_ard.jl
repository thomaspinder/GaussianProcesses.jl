--- conflicted
+++ resolved
@@ -11,15 +11,9 @@
 * `lα::Float64`        : Log of shape parameter α
 """ ->
 type RQArd <: Stationary
-<<<<<<< HEAD
-    ℓ2::Vector{Float64}      # Log of length scale 
-    σ2::Float64              # Log of signal std
-    α::Float64              # Log of shape parameter
-=======
     ℓ2::Vector{Float64}      # Length scale 
     σ2::Float64              # Signal std
     α::Float64               # Shape parameter
->>>>>>> 353ca895
     dim::Int                 # Number of hyperparameters
     RQArd(ll::Vector{Float64}, lσ::Float64, lα::Float64) = new(exp(2.0*ll), exp(2.0*lσ), exp(lα), size(ll,1)+2)
 end
@@ -31,11 +25,7 @@
     rq.α = exp(hyp[rq.dim])
 end
 
-<<<<<<< HEAD
-get_params(rq::RQArd) = [log(rq.ℓ2)/2.0, log(rq.σ2)/2.0, log(rq.α)]
-=======
 get_params(rq::RQArd) = [log(rq.ℓ2)/2.0; log(rq.σ2)/2.0; log(rq.α)]
->>>>>>> 353ca895
 num_params(rq::RQArd) = rq.dim
 
 metric(rq::RQArd) = WeightedSqEuclidean(1.0./(rq.ℓ2))
@@ -53,9 +43,5 @@
     
     part     = (1+0.5*dxy2/rq.α)
     g3 = rq.σ2*part^(-rq.α)*(0.5*dxy2/part-rq.α*log(part))
-<<<<<<< HEAD
-    return [g1, g2, g3]
-=======
     return [g1; g2; g3]
->>>>>>> 353ca895
 end
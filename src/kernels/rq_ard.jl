--- conflicted
+++ resolved
@@ -34,18 +34,10 @@
     
 
 function grad_kern(rq::RQArd, x::Vector{Float64}, y::Vector{Float64})
-<<<<<<< HEAD
-
-    wdiff = ((x-y).^2)./rq.ℓ2
-    dxy2  = sum(wdiff)
-    part  = (1+0.5*dxy2/rq.α)
-    
-=======
     wdiff = ((x-y).^2)./rq.ℓ2
     dxy2  = sum(wdiff)
     part  = (1+0.5*dxy2/rq.α)
 
->>>>>>> fda3a230
     g1   = rq.σ2*wdiff*part^(-rq.α-1)
     g2   = 2.0*rq.σ2*part^(-rq.α)
     g3   = rq.σ2*part^(-rq.α)*(0.5*dxy2/part-rq.α*log(part))*rq.α
@@ -61,20 +53,11 @@
 #     ck = view(stack, :, :, d+1)
 
 #     for i in 1:d
-<<<<<<< HEAD
-#         dim_dist = view(stack, :, :, i)
-#         pairwise!(dim_dist, WeightedSqEuclidean([1.0/rq.ℓ2[i]]), view(X, i, :))
-#         map!(*, dim_dist, dim_dist, ck/part)
-#     end
-#     stack[:,:, d+1] = 2.0 * ck
-#     stack[:,:, d+2] = ck*(0.5*R/part-rq.α*log(part))*rq.α
-=======
 #         grad_ls = view(stack, :, :, i)
 #         pairwise!(grad_ls, WeightedSqEuclidean([1.0/rq.ℓ2[i]]), view(X, i, :))
 #         map!(*, grad_ls, grad_ls, ck./part)
 #     end
 #     stack[:,:, d+1] = 2.0 * ck
 #     stack[:,:, d+2] = ck.*(0.5*R./part-rq.α*log(part))*rq.α
->>>>>>> fda3a230
 #     return stack
 # end
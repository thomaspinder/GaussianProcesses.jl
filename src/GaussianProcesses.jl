module GaussianProcesses
<<<<<<< HEAD
using Optim, PDMats, Distances, ArrayViews, Mamba
=======
using Optim, PDMats, Distances, ArrayViews, Lora
>>>>>>> af35e807
VERSION < v"0.4-" && using Docile

import Base: +, *
import Mamba: mcmc

# Functions that should be available to package
# users should be explicitly exported here

<<<<<<< HEAD
export GP, predict, SumKernel, ProdKernel, Noise, Kernel, SE, SEIso, SEArd, Periodic, Poly, RQ, RQIso, RQArd, Lin, LinIso, LinArd, Mat, Mat12Iso, Mat12Ard, Mat32Iso, Mat32Ard, Mat52Iso, Mat52Ard, MeanZero, MeanConst, MeanLin, MeanPoly, MeanPrior, MeanQuad, SumMean, ProdMean, optimize!, mcmc, predictGrad, predictGrad2
=======
export GP, predict, SumKernel, ProdKernel, Noise, Kernel, SE, SEIso, SEArd, Periodic, Poly, RQ, RQIso, RQArd, Lin, LinIso, LinArd, Mat, Mat12Iso, Mat12Ard, Mat32Iso, Mat32Ard, Mat52Iso, Mat52Ard, MeanZero, MeanConst, MeanLin, MeanPoly, SumMean, ProdMean, optimize!, mcmc
>>>>>>> af35e807

# all package code should be included here
include("means/meanFunctions.jl")
include("kernels/kernels.jl")
include("utils.jl")
include("GP.jl")
include("optimize.jl")
include("mcmc.jl")

# This approach to loading supported plotting packages is taken from the "KernelDensity" package
macro glue(pkg)
    path = joinpath(dirname(@__FILE__),"glue",string(pkg,".jl"))
    init = symbol(string(pkg,"_init"))
    quote
        $(esc(init))() = Base.include($path)
        isdefined(Main,$(QuoteNode(pkg))) && $(esc(init))()
    end
end

@glue Gadfly
@glue Winston

end # module<|MERGE_RESOLUTION|>--- conflicted
+++ resolved
@@ -1,9 +1,4 @@
-module GaussianProcesses
-<<<<<<< HEAD
-using Optim, PDMats, Distances, ArrayViews, Mamba
-=======
 using Optim, PDMats, Distances, ArrayViews, Lora
->>>>>>> af35e807
 VERSION < v"0.4-" && using Docile
 
 import Base: +, *
@@ -12,11 +7,7 @@
 # Functions that should be available to package
 # users should be explicitly exported here
 
-<<<<<<< HEAD
-export GP, predict, SumKernel, ProdKernel, Noise, Kernel, SE, SEIso, SEArd, Periodic, Poly, RQ, RQIso, RQArd, Lin, LinIso, LinArd, Mat, Mat12Iso, Mat12Ard, Mat32Iso, Mat32Ard, Mat52Iso, Mat52Ard, MeanZero, MeanConst, MeanLin, MeanPoly, MeanPrior, MeanQuad, SumMean, ProdMean, optimize!, mcmc, predictGrad, predictGrad2
-=======
 export GP, predict, SumKernel, ProdKernel, Noise, Kernel, SE, SEIso, SEArd, Periodic, Poly, RQ, RQIso, RQArd, Lin, LinIso, LinArd, Mat, Mat12Iso, Mat12Ard, Mat32Iso, Mat32Ard, Mat52Iso, Mat52Ard, MeanZero, MeanConst, MeanLin, MeanPoly, SumMean, ProdMean, optimize!, mcmc
->>>>>>> af35e807
 
 # all package code should be included here
 include("means/meanFunctions.jl")
